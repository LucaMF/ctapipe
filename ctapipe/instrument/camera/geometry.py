# Licensed under a 3-clause BSD style license - see LICENSE.rst
"""
Utilities for reading or working with Camera geometry files
"""
import logging
import warnings

import numpy as np
from astropy import units as u
from astropy.coordinates import Angle, SkyCoord
from astropy.coordinates import BaseCoordinateFrame
from astropy.table import Table
from astropy.utils import lazyproperty
from scipy.sparse import lil_matrix, csr_matrix
from scipy.spatial import cKDTree as KDTree

from ctapipe.coordinates import CameraFrame
from .image_conversion import (
    unskew_hex_pixel_grid,
    get_orthogonal_grid_edges,
    get_orthogonal_grid_indices,
)
from ctapipe.utils import get_table_dataset
from ctapipe.utils.linalg import rotation_matrix_2d
from enum import Enum, unique

__all__ = ["CameraGeometry", "UnknownPixelShapeWarning", "PixelShape"]

logger = logging.getLogger(__name__)


@unique
class PixelShape(Enum):
    """Supported Pixel Shapes Enum"""

    CIRCLE = "circle"
    SQUARE = "square"
    HEXAGON = "hexagon"

    @classmethod
    def from_string(cls, name):
        """
        Convert a string represenation to the enum value

        This function supports abbreviations and for backwards compatibility
        "rect" as alias for "square".
        """
        name = name.lower()

        if name.startswith("hex"):
            return cls.HEXAGON

        if name.startswith("rect") or name == "square":
            return cls.SQUARE

        if name.startswith("circ"):
            return cls.CIRCLE

        raise TypeError(f"Unknown pixel shape {name}")


#: mapper from simtel pixel shape integers to our shape and rotation angle
SIMTEL_PIXEL_SHAPES = {
    0: (PixelShape.CIRCLE, Angle(0, u.deg)),
    1: (PixelShape.HEXAGON, Angle(0, u.deg)),
    2: (PixelShape.SQUARE, Angle(0, u.deg)),
    3: (PixelShape.HEXAGON, Angle(30, u.deg)),
}


class CameraGeometry:
    """`CameraGeometry` is a class that stores information about a
    Cherenkov Camera that us useful for imaging algorithms and
    displays. It contains lists of pixel positions, areas, pixel
    shapes, as well as a neighbor (adjacency) list and matrix for each pixel.
    In general the neighbor_matrix attribute should be used in any algorithm
    needing pixel neighbors, since it is much faster. See for example
    `ctapipe.image.tailcuts_clean`

    The class is intended to be generic, and work with any Cherenkov
    Camera geometry, including those that have square vs hexagonal
    pixels, gaps between pixels, etc.

    Parameters
    ----------
    self: type
        description
    camera_name: str
         Camera name (e.g. NectarCam, LSTCam, ...)
    pix_id: array(int)
        pixels id numbers
    pix_x: array with units
        position of each pixel (x-coordinate)
    pix_y: array with units
        position of each pixel (y-coordinate)
    pix_area: array(float)
        surface area of each pixel, if None will be calculated
    neighbors: list(arrays)
        adjacency list for each pixel
    pix_type: string
        either 'rectangular' or 'hexagonal'
    pix_rotation: value convertable to an `astropy.coordinates.Angle`
        rotation angle with unit (e.g. 12 * u.deg), or "12d"
    cam_rotation: overall camera rotation with units
    """

    _geometry_cache = {}  # dictionary CameraGeometry instances for speed

    def __init__(
        self,
        camera_name,
        pix_id,
        pix_x,
        pix_y,
        pix_area,
        pix_type,
        pix_rotation="0d",
        cam_rotation="0d",
        neighbors=None,
        apply_derotation=True,
        frame=None,
    ):
        if pix_x.ndim != 1 or pix_y.ndim != 1:
            raise ValueError(
                f"Pixel coordinates must be 1 dimensional, got {pix_x.ndim}"
            )

        assert len(pix_x) == len(pix_y), "pix_x and pix_y must have same length"

        if isinstance(pix_type, str):
            pix_type = PixelShape.from_string(pix_type)
        elif not isinstance(pix_type, PixelShape):
            raise TypeError(
                f"pix_type most be a PixelShape or the name of a PixelShape, got {pix_type}"
            )

        self.n_pixels = len(pix_x)
        self.camera_name = camera_name
        self.pix_id = pix_id
        self.pix_x = pix_x
        self.pix_y = pix_y
        self.pix_area = pix_area
        self.pix_type = pix_type

        if not isinstance(pix_rotation, Angle):
            pix_rotation = Angle(pix_rotation)

        if not isinstance(cam_rotation, Angle):
            cam_rotation = Angle(cam_rotation)

        self.pix_rotation = pix_rotation
        self.cam_rotation = cam_rotation

        self._neighbors = neighbors
        self.frame = frame

        if neighbors is not None:
            if isinstance(neighbors, list):
                lil = lil_matrix((self.n_pixels, self.n_pixels), dtype=bool)
                for pix_id, neighbors in enumerate(neighbors):
                    lil[pix_id, neighbors] = True
                self._neighbors = lil.tocsr()
            else:
                self._neighbors = csr_matrix(neighbors)

        if self.pix_area is None:
            self.pix_area = self.guess_pixel_area(pix_x, pix_y, pix_type)

        if apply_derotation:
            self.rotate(self.cam_rotation)

            # cache border pixel mask per instance
        self.border_cache = {}

    def __eq__(self, other):
        if self.camera_name != other.camera_name:
            return False

        if self.n_pixels != other.n_pixels:
            return False

        if self.pix_type != other.pix_type:
            return False

        if not u.isclose(self.pix_rotation, other.pix_rotation):
            return False

        return all(
            [u.allclose(self.pix_x, other.pix_x), u.allclose(self.pix_y, other.pix_y)]
        )

    def guess_radius(self):
        """
        Guess the camera radius as mean distance of the border pixels from
        the center pixel
        """
        border = self.get_border_pixel_mask()
        cx = self.pix_x.mean()
        cy = self.pix_y.mean()

        return np.sqrt(
            (self.pix_x[border] - cx) ** 2 + (self.pix_y[border] - cy) ** 2
        ).mean()

    def transform_to(self, frame: BaseCoordinateFrame):
        """Transform the pixel coordinates stored in this geometry and the pixel
        and camera rotations to another camera coordinate frame.

        Note that ``geom.frame`` must contain all the necessary attributes needed
        to transform into the requested frame, i.e. if going from
        `~ctapipe.coordinates.CameraFrame` to `~ctapipe.coordinates.TelescopeFrame`,
        it should contain the correct data in the ``focal_length`` attribute.

        Parameters
        ----------
        frame: ctapipe.coordinates.CameraFrame
            The coordinate frame to transform to.

        Returns
        -------
        CameraGeometry:
            new instance in the requested Frame
        """
        if self.frame is None:
            self.frame = CameraFrame()

        coord = SkyCoord(self.pix_x, self.pix_y, frame=self.frame)
        trans = coord.transform_to(frame)

        # also transform the unit vectors, to get rotation / mirroring
        uv = SkyCoord([1, 0], [0, 1], unit=self.pix_x.unit, frame=self.frame)
        uv_trans = uv.transform_to(frame)

        # some trickery has to be done to deal with the fact that not all frames
        # use the same x/y attributes. Therefore we get the component names, and
        # access them by string:
        frame_attrs = list(uv_trans.frame.get_representation_component_names().keys())
        uv_y = getattr(uv_trans, frame_attrs[1])
        trans_x = getattr(trans, frame_attrs[0])
        trans_y = getattr(trans, frame_attrs[1])

        rot = np.arctan2(uv_y[0], uv_y[1])

        cam_rotation = rot - self.cam_rotation
        pix_rotation = rot - self.pix_rotation

        return CameraGeometry(
            camera_name=self.camera_name,
            pix_id=self.pix_id,
            pix_x=trans_x,
            pix_y=trans_y,
            pix_area=self.guess_pixel_area(trans_x, trans_y, self.pix_type),
            pix_type=self.pix_type,
            pix_rotation=pix_rotation,
            cam_rotation=cam_rotation,
            neighbors=self._neighbors,
            apply_derotation=False,
            frame=frame,
        )

    def __hash__(self):
        return hash(
            (
                self.camera_name,
                self.pix_x[0].value,
                self.pix_y[0].value,
                self.pix_type,
                self.pix_rotation.deg,
            )
        )

    def __len__(self):
        return self.n_pixels

    def __getitem__(self, slice_):
        return CameraGeometry(
            camera_name=" ".join([self.camera_name, " sliced"]),
            pix_id=self.pix_id[slice_],
            pix_x=self.pix_x[slice_],
            pix_y=self.pix_y[slice_],
            pix_area=self.pix_area[slice_],
            pix_type=self.pix_type,
            pix_rotation=self.pix_rotation,
            cam_rotation=self.cam_rotation,
            neighbors=None,
            apply_derotation=False,
        )

    @classmethod
    def guess_pixel_area(cls, pix_x, pix_y, pix_type):
        """
        Guess pixel area based on the pixel type and layout.
        This first uses `guess_pixel_width` and then calculates
        area from the given pixel type.

        Note this will not work on cameras with varying pixel sizes.
        """

        dist = cls.guess_pixel_width(pix_x, pix_y)

        if pix_type == PixelShape.HEXAGON:
            area = 2 * np.sqrt(3) * (dist / 2) ** 2
        elif pix_type == PixelShape.SQUARE:
            area = dist ** 2
        else:
            raise KeyError("unsupported pixel type")

        return np.ones(pix_x.shape) * area

    @lazyproperty
    def pixel_width(self):
        """
        in-circle diameter for hexagons, edge width for square pixels,
        diameter for circles.

        This is calculated from the pixel area.
        """

        if self.pix_type == PixelShape.HEXAGON:
            width = 2 * np.sqrt(self.pix_area / (2 * np.sqrt(3)))
        elif self.pix_type == PixelShape.SQUARE:
            width = np.sqrt(self.pix_area)
        elif self.pix_type == PixelShape.CIRCLE:
            width = 2 * np.sqrt(self.pix_area / np.pi)
        else:
            raise NotImplementedError(
                f"Cannot calculate pixel width for type {self.pix_type!r}"
            )

        return width

    @staticmethod
    def guess_pixel_width(pix_x, pix_y):
        """
        Calculate pixel diameter by looking at the minimum distance between pixels

        Note this will not work on cameras with varying pixel sizes or gaps

        Returns
        -------
            in-circle diameter for hexagons, edge width for square pixels
        """
        return np.min(
            np.sqrt((pix_x[1:] - pix_x[0]) ** 2 + (pix_y[1:] - pix_y[0]) ** 2)
        )

    @lazyproperty
    def _pixel_circumradius(self):
        """pixel circumference radius/radii based on pixel area and layout"""

        if self.pix_type == PixelShape.HEXAGON:
            circum_rad = self.pixel_width / np.sqrt(3)
        elif self.pix_type == PixelShape.SQUARE:
            circum_rad = np.sqrt(self.pix_area / 2.0)
        elif self.pix_type == PixelShape.CIRCLE:
            circum_rad = self.pixel_width / 2
        else:
            raise NotImplementedError(
                "Cannot calculate pixel circumradius for type {self.pix_type!r}"
            )

        return circum_rad

    @lazyproperty
    def _kdtree(self):
        """
        Pre-calculated kdtree of all pixel centers inside camera

        Returns
        -------
        kdtree

        """

        pixel_centers = np.column_stack([self.pix_x.value, self.pix_y.value])
        return KDTree(pixel_centers)

    @lazyproperty
    def _all_pixel_areas_equal(self):
        """
        Pre-calculated kdtree of all pixel centers inside camera

        Returns
        -------
        True if all pixels are of equal size, False otherwise

        """
        return ~np.any(~np.isclose(self.pix_area.value, self.pix_area[0].value), axis=0)

    @lazyproperty
    def _pixel_positions_2d(self):
        """
        Pixel positions on the orthogonal grid of the 2d image.
        In order for hexagonal pixels to behave as if they were
        square, the grid has to be distorted.
        Namely, slanting and stretching of the 1d pixel positions
        to align them nicely.
        Beware, that this means the pixel geometries on this
        grid to not match the one in the geometry.

        Returns:
        --------
        (rows, columns) of each pixel if transformed onto an orthogonal grid
        """
<<<<<<< HEAD
        if self.pix_type == PixelShape.HEXAGON:
=======
        if self.pix_type in {PixelShape.HEXAGON, PixelShape.CIRCLE}:
>>>>>>> fc98748d
            # cam rotation should be 0 unless the derotation is turned off in the init
            rot_x, rot_y = unskew_hex_pixel_grid(
                self.pix_x,
                self.pix_y,
                cam_angle=30 * u.deg - self.pix_rotation - self.cam_rotation,
            )
            x_edges, y_edges, _ = get_orthogonal_grid_edges(
                rot_x.to_value(u.m), rot_y.to_value(u.m)
            )
            square_mask = np.histogramdd(
                [rot_x.to_value(u.m), rot_y.to_value(u.m)], bins=(x_edges, y_edges)
            )[0].astype(bool)
            hex_to_rect_map = np.histogramdd(
                [rot_x.to_value(u.m), rot_y.to_value(u.m)],
                bins=(x_edges, y_edges),
                weights=np.arange(len(self.pix_y)),
            )[0].astype(int)
            hex_to_rect_map[~square_mask] = -1
            rows_2d = np.zeros(hex_to_rect_map.shape)
            rows_2d.T[:] = np.arange(hex_to_rect_map.shape[0])
            rows_1d = np.zeros(self.pix_x.shape, dtype=np.int32)
            rows_1d[hex_to_rect_map[..., square_mask]] = np.squeeze(
                np.rollaxis(np.atleast_3d(rows_2d), 2, 0)
            )[..., square_mask]
            cols_2d = np.zeros(hex_to_rect_map.shape)
            cols_2d[:] = np.arange(hex_to_rect_map.shape[1])
            cols_1d = np.zeros(self.pix_x.shape, dtype=np.int32)
            cols_1d[hex_to_rect_map[..., square_mask]] = np.squeeze(
                np.rollaxis(np.atleast_3d(cols_2d), 2, 0)
            )[..., square_mask]
            pixel_row = rows_1d
            pixel_column = cols_1d

        elif self.pix_type is PixelShape.SQUARE:
            pixel_row = get_orthogonal_grid_indices(self.pix_y, np.sqrt(self.pix_area))
            pixel_column = get_orthogonal_grid_indices(
                self.pix_x, np.sqrt(self.pix_area)
            )

        return pixel_row, pixel_column

<<<<<<< HEAD
    def to_regular_image(self, image):
=======
    def image_to_cartesian_representation(self, image):
>>>>>>> fc98748d
        """
        Create a 2D-image from a given flat image or multiple flat images.
        In the case of hexagonal pixels, the resulting
        image is skewed to match a rectangular grid.

        Parameters:
        -----------
        image: np.ndarray
            One or multiple images of shape
            (n_images, n_pixels) or (n_pixels) for a single image.

        Returns:
        --------
        image_2s: np.ndarray
            The transformed image of shape (n_images, n_rows, n_cols).
            For a single image the leading dimension is omitted.
        """
        rows, cols = self._pixel_positions_2d
        image = np.atleast_2d(image)  # this allows for multiple images at once
        image_2d = np.full((image.shape[0], rows.max() + 1, cols.max() + 1), np.nan)
        image_2d[:, rows, cols] = image
        if self.pix_type == PixelShape.SQUARE:
            image_2d = np.flip(image_2d, axis=1)
        else:
            image_2d = np.flip(image_2d)
        return np.squeeze(image_2d)  # removes the extra dimension for single images

<<<<<<< HEAD
    def regular_image_to_1d(self, image_2d):
=======
    def image_from_cartesian_representation(self, image_2d):
>>>>>>> fc98748d
        """
        Create a 1D-array from a given 2D image.

        Parameters:
        -----------
        image_2d: np.ndarray
<<<<<<< HEAD
            2D image created by the `to_regular_image` function
=======
            2D image created by the `image_to_cartesian_representation` function
>>>>>>> fc98748d
            of the same geometry.
            shape is expected to be:
            (n_images, n_rows, n_cols) or (n_rows, n_cols) for a single image.

        Returns:
        --------
        1d array
            The image in the 1D format, which has shape (n_images, n_pixels).
            For single images the leading dimension is omitted.
        """
        rows, cols = self._pixel_positions_2d
        # np.atleast3d would introduce the extra dimension at the end, which leads
        # to a different shape compared to a multi image array
        if image_2d.ndim == 2:
            image_2d = image_2d[np.newaxis, :]
        if self.pix_type == PixelShape.SQUARE:
            image_2d = np.flip(image_2d, axis=1)
        else:
            image_2d = np.flip(image_2d)
        image_flat = np.zeros((image_2d.shape[0], rows.shape[0]), dtype=image_2d.dtype)
        image_flat[:] = image_2d[:, rows, cols]
        image_1d = image_flat
        return np.squeeze(image_1d)

    @classmethod
    def from_name(cls, camera_name="NectarCam", version=None):
        """
        Construct a CameraGeometry using the name of the camera and array.

        This expects that there is a resource accessible via
        `~ctapipe.utils.get_table_dataset` called ``"[array]-[camera].camgeom.fits.gz"``
        or ``"[array]-[camera]-[version].camgeom.fits.gz"``

        Parameters
        ----------
        camera_name: str
            Camera name (e.g. NectarCam, LSTCam, ...)
        version:
            camera version id (currently unused)

        Returns
        -------
        new CameraGeometry
        """

        if version is None:
            verstr = ""
        else:
            verstr = f"-{version:03d}"

        tabname = "{camera_name}{verstr}.camgeom".format(
            camera_name=camera_name, verstr=verstr
        )
        table = get_table_dataset(tabname, role="dl0.tel.svc.camera")
        return CameraGeometry.from_table(table)

    def to_table(self):
        """ convert this to an `astropy.table.Table` """
        # currently the neighbor list is not supported, since
        # var-length arrays are not supported by astropy.table.Table
        t = Table(
            [self.pix_id, self.pix_x, self.pix_y, self.pix_area],
            names=["pix_id", "pix_x", "pix_y", "pix_area"],
            meta=dict(
                PIX_TYPE=self.pix_type.value,
                TAB_TYPE="ctapipe.instrument.CameraGeometry",
                TAB_VER="1.1",
                CAM_ID=self.camera_name,
                PIX_ROT=self.pix_rotation.deg,
                CAM_ROT=self.cam_rotation.deg,
            ),
        )

        # clear `info` member from quantities set by table creation
        # which impacts indexing performance because it is deepcopied
        # in Quantity.__getitem__, see https://github.com/astropy/astropy/issues/11066
        for q in (self.pix_id, self.pix_x, self.pix_y, self.pix_area):
            if hasattr(q, "__dict__"):
                if "info" in q.__dict__:
                    del q.__dict__["info"]

        return t

    @classmethod
    def from_table(cls, url_or_table, **kwargs):
        """
        Load a CameraGeometry from an `astropy.table.Table` instance or a
        file that is readable by `astropy.table.Table.read`

        Parameters
        ----------
        url_or_table: string or astropy.table.Table
            either input filename/url or a Table instance
        kwargs: extra keyword arguments
            extra arguments passed to `astropy.table.Table.read`, depending on
            file type (e.g. format, hdu, path)


        """

        tab = url_or_table
        if not isinstance(url_or_table, Table):
            tab = Table.read(url_or_table, **kwargs)

        return cls(
            camera_name=tab.meta.get("CAM_ID", "Unknown"),
            pix_id=tab["pix_id"],
            pix_x=tab["pix_x"].quantity,
            pix_y=tab["pix_y"].quantity,
            pix_area=tab["pix_area"].quantity,
            pix_type=tab.meta["PIX_TYPE"],
            pix_rotation=Angle(tab.meta["PIX_ROT"] * u.deg),
            cam_rotation=Angle(tab.meta["CAM_ROT"] * u.deg),
        )

    def __repr__(self):
        return (
            "CameraGeometry(camera_name='{camera_name}', pix_type={pix_type!r}, "
            "npix={npix}, cam_rot={camrot}, pix_rot={pixrot})"
        ).format(
            camera_name=self.camera_name,
            pix_type=self.pix_type,
            npix=len(self.pix_id),
            pixrot=self.pix_rotation,
            camrot=self.cam_rotation,
        )

    def __str__(self):
        return self.camera_name

    @lazyproperty
    def neighbors(self):
        """A list of the neighbors pixel_ids for each pixel"""
        return [np.where(r)[0].tolist() for r in self.neighbor_matrix]

    @lazyproperty
    def neighbor_matrix(self):
        return self.neighbor_matrix_sparse.A

    @lazyproperty
    def neighbor_matrix_sparse(self):
        if self._neighbors is not None:
            return self._neighbors
        else:
            return self.calc_pixel_neighbors(diagonal=False)

    def calc_pixel_neighbors(self, diagonal=False):
        """
        Calculate the neighbors of pixels using
        a kdtree for nearest neighbor lookup.

        Parameters
        ----------
        diagonal: bool
            If rectangular geometry, also add diagonal neighbors
        """
        neighbors = lil_matrix((self.n_pixels, self.n_pixels), dtype=bool)

        # assume circle pixels are also on a hex grid
        if self.pix_type in (PixelShape.HEXAGON, PixelShape.CIRCLE):
            max_neighbors = 6
            # on a hexgrid, the closest pixel in the second circle is
            # the diameter of the hexagon plus the inradius away
            # in units of the diameter, this is 1 + np.sqrt(3) / 4 = 1.433
            radius = 1.4
            norm = 2  # use L2 norm for hex
        else:

            # if diagonal should count as neighbor, we
            # need to find at most 8 neighbors with a max L2 distance
            # < than 2 * the pixel size, else 4 neigbors with max L1 distance
            # < 2 pixel size. We take a conservative 1.5 here,
            # because that worked on the PROD4 CHEC camera that has
            # irregular pixel positions.
            if diagonal:
                max_neighbors = 8
                norm = 2
                radius = 1.95
            else:
                max_neighbors = 4
                radius = 1.5
                norm = 1

        for i, pixel in enumerate(self._kdtree.data):
            # as the pixel itself is in the tree, look for max_neighbors + 1
            distances, neighbor_candidates = self._kdtree.query(
                pixel, k=max_neighbors + 1, p=norm
            )

            # remove self-reference
            distances = distances[1:]
            neighbor_candidates = neighbor_candidates[1:]

            # remove too far away pixels
            inside_max_distance = distances < radius * np.min(distances)
            neighbors[i, neighbor_candidates[inside_max_distance]] = True

        # filter annoying deprecation warning from within scipy
        # scipy still uses np.matrix in scipy.sparse, but we do not
        # explicitly use any feature of np.matrix, so we can ignore this here
        with warnings.catch_warnings():
            warnings.filterwarnings("ignore", category=PendingDeprecationWarning)
            if (neighbors.T != neighbors).sum() > 0:
                warnings.warn(
                    "Neighbor matrix is not symmetric. Is camera geometry irregular?"
                )

        return neighbors.tocsr()

    @lazyproperty
    def pixel_moment_matrix(self):
        """
        Pre-calculated matrix needed for higher-order moment calculation,
        up to 4th order.

        Note this is *not* recalculated if the CameraGeometry is modified.

        this matrix M can be multiplied by an image and normalized by the sum to
        get the moments:

        .. code-block:: python3

            M = geom.pixel_moment_matrix()
            moms = (M @ image)/image.sum()


        Returns
        -------
        array:
            x, y, x**2, x*y, y^2, x^3, x^2*y,x*y^2, y^3, x^4, x^3*y, x^2*y2,
            x*y^3, y^4

        """

        x = self.pix_x.value
        y = self.pix_y.value

        return np.row_stack(
            [
                x,
                y,
                x ** 2,
                x * y,
                y ** 2,
                x ** 3,
                x ** 2 * y,
                x * y ** 2,
                y ** 3,
                x ** 4,
                x ** 3 * y,
                x ** 2 * y ** 2,
                x * y ** 3,
                y ** 4,
            ]
        )

    def rotate(self, angle):
        """rotate the camera coordinates about the center of the camera by
        specified angle. Modifies the CameraGeometry in-place (so
        after this is called, the pix_x and pix_y arrays are
        rotated.

        Notes
        -----

        This is intended only to correct simulated data that are
        rotated by a fixed angle.  For the more general case of
        correction for camera pointing errors (rotations,
        translations, skews, etc), you should use a true coordinate
        transformation defined in `ctapipe.coordinates`.

        Parameters
        ----------

        angle: value convertable to an `astropy.coordinates.Angle`
            rotation angle with unit (e.g. 12 * u.deg), or "12d"

        """
        angle = Angle(angle)
        rotmat = rotation_matrix_2d(angle)
        rotated = np.dot(rotmat.T, [self.pix_x.value, self.pix_y.value])
        self.pix_x = rotated[0] * self.pix_x.unit
        self.pix_y = rotated[1] * self.pix_x.unit

        # do not use -=, copy is intentional here
        self.pix_rotation = self.pix_rotation - angle
        self.cam_rotation = Angle(0, unit=u.deg)

    def info(self, printer=print):
        """ print detailed info about this camera """
        printer(f'CameraGeometry: "{self}"')
        printer("   - num-pixels: {}".format(len(self.pix_id)))
        printer(f"   - pixel-type: {self.pix_type}")
        printer("   - sensitive-area: {}".format(self.pix_area.sum()))
        printer(f"   - pix-rotation: {self.pix_rotation}")
        printer(f"   - cam-rotation: {self.cam_rotation}")

    @classmethod
    def make_rectangular(
        cls, npix_x=40, npix_y=40, range_x=(-0.5, 0.5), range_y=(-0.5, 0.5)
    ):
        """Generate a simple camera with 2D rectangular geometry.

        Used for testing.

        Parameters
        ----------
        npix_x : int
            number of pixels in X-dimension
        npix_y : int
            number of pixels in Y-dimension
        range_x : (float,float)
            min and max of x pixel coordinates in meters
        range_y : (float,float)
            min and max of y pixel coordinates in meters

        Returns
        -------
        CameraGeometry object

        """
        bx = np.linspace(range_x[0], range_x[1], npix_x)
        by = np.linspace(range_y[0], range_y[1], npix_y)
        xx, yy = np.meshgrid(bx, by)
        xx = xx.ravel() * u.m
        yy = yy.ravel() * u.m

        ids = np.arange(npix_x * npix_y)
        rr = np.ones_like(xx).value * (xx[1] - xx[0]) / 2.0

        return cls(
            camera_name=-1,
            pix_id=ids,
            pix_x=xx,
            pix_y=yy,
            pix_area=(2 * rr) ** 2,
            neighbors=None,
            pix_type="rectangular",
        )

    def get_border_pixel_mask(self, width=1):
        """
        Get a mask for pixels at the border of the camera of arbitrary width

        Parameters
        ----------
        width: int
            The width of the border in pixels

        Returns
        -------
        mask: array
            A boolean mask, True if pixel is in the border of the specified width
        """
        if width in self.border_cache:
            return self.border_cache[width]

        # filter annoying deprecation warning from within scipy
        # scipy still uses np.matrix in scipy.sparse, but we do not
        # explicitly use any feature of np.matrix, so we can ignore this here
        with warnings.catch_warnings():
            warnings.filterwarnings("ignore", category=PendingDeprecationWarning)

            if width == 1:
                n_neighbors = self.neighbor_matrix_sparse.sum(axis=1).A1
                max_neighbors = n_neighbors.max()
                mask = n_neighbors < max_neighbors
            else:
                n = self.neighbor_matrix
                mask = (n & self.get_border_pixel_mask(width - 1)).any(axis=1)

        self.border_cache[width] = mask
        return mask

    def position_to_pix_index(self, x, y):
        """
        Return the index of a camera pixel which contains a given position (x,y)
        in the camera frame. The (x,y) coordinates can be arrays (of equal length),
        for which the methods returns an array of pixel ids. A warning is raised if the
        position falls outside the camera.

        Parameters
        ----------
        x: astropy.units.Quantity (distance) of horizontal position(s) in the camera frame
        y: astropy.units.Quantity (distance) of vertical position(s) in the camera frame

        Returns
        -------
        pix_indices: Pixel index or array of pixel indices. Returns -1 if position falls
                    outside camera
        """

        if not self._all_pixel_areas_equal:
            logger.warning(
                " Method not implemented for cameras with varying pixel sizes"
            )
        unit = x.unit
        points_searched = np.dstack([x.to_value(unit), y.to_value(unit)])
        circum_rad = self._pixel_circumradius[0].to_value(unit)
        kdtree = self._kdtree
        dist, pix_indices = kdtree.query(
            points_searched, distance_upper_bound=circum_rad
        )
        del dist
        pix_indices = pix_indices.flatten()

        # 1. Mark all points outside pixel circumeference as lying outside camera
        pix_indices[pix_indices == self.n_pixels] = -1

        # 2. Accurate check for the remaing cases (within circumference, but still outside
        # camera). It is first checked if any border pixel numbers are returned.
        # If not, everything is fine. If yes, the distance of the given position to the
        # the given position to the closest pixel center is translated to the distance to
        # the center of a non-border pixel', pos -> pos', and it is checked whether pos'
        # still lies within pixel'. If not, pos lies outside the camera. This approach
        # does not need to know the particular pixel shape, but as the kdtree itself,
        # presumes all camera pixels being of equal size.
        border_mask = self.get_border_pixel_mask()
        # get all pixels at camera border:
        borderpix_indices = np.where(border_mask)[0]
        borderpix_indices_in_list = np.intersect1d(borderpix_indices, pix_indices)
        if borderpix_indices_in_list.any():
            # Get some pixel not at the border:
            insidepix_index = np.where(~border_mask)[0][0]
            # Check in detail whether location is in border pixel or outside camera:
            for borderpix_index in borderpix_indices_in_list:
                index = np.where(pix_indices == borderpix_index)[0][0]
                # compare with inside pixel:
                xprime = (
                    points_searched[0][index, 0]
                    - self.pix_x[borderpix_index].to_value(unit)
                    + self.pix_x[insidepix_index].to_value(unit)
                )
                yprime = (
                    points_searched[0][index, 1]
                    - self.pix_y[borderpix_index].to_value(unit)
                    + self.pix_y[insidepix_index].to_value(unit)
                )
                dist_check, index_check = kdtree.query(
                    [xprime, yprime], distance_upper_bound=circum_rad
                )
                del dist_check
                if index_check != insidepix_index:
                    pix_indices[index] = -1

        # print warning:
        for index in np.where(pix_indices == -1)[0]:
            logger.warning(
                " Coordinate ({} m, {} m) lies outside camera".format(
                    points_searched[0][index, 0], points_searched[0][index, 1]
                )
            )

        return pix_indices if len(pix_indices) > 1 else pix_indices[0]

    @staticmethod
    def simtel_shape_to_type(pixel_shape):
        try:
            shape, rotation = SIMTEL_PIXEL_SHAPES[pixel_shape]
            # make sure we don't introduce a mutable global state
            return shape, rotation.copy()
        except KeyError:
            raise ValueError(f"Unknown pixel_shape {pixel_shape}") from None


class UnknownPixelShapeWarning(UserWarning):
    pass<|MERGE_RESOLUTION|>--- conflicted
+++ resolved
@@ -402,11 +402,7 @@
         --------
         (rows, columns) of each pixel if transformed onto an orthogonal grid
         """
-<<<<<<< HEAD
-        if self.pix_type == PixelShape.HEXAGON:
-=======
         if self.pix_type in {PixelShape.HEXAGON, PixelShape.CIRCLE}:
->>>>>>> fc98748d
             # cam rotation should be 0 unless the derotation is turned off in the init
             rot_x, rot_y = unskew_hex_pixel_grid(
                 self.pix_x,
@@ -448,11 +444,7 @@
 
         return pixel_row, pixel_column
 
-<<<<<<< HEAD
-    def to_regular_image(self, image):
-=======
     def image_to_cartesian_representation(self, image):
->>>>>>> fc98748d
         """
         Create a 2D-image from a given flat image or multiple flat images.
         In the case of hexagonal pixels, the resulting
@@ -480,22 +472,14 @@
             image_2d = np.flip(image_2d)
         return np.squeeze(image_2d)  # removes the extra dimension for single images
 
-<<<<<<< HEAD
-    def regular_image_to_1d(self, image_2d):
-=======
     def image_from_cartesian_representation(self, image_2d):
->>>>>>> fc98748d
         """
         Create a 1D-array from a given 2D image.
 
         Parameters:
         -----------
         image_2d: np.ndarray
-<<<<<<< HEAD
-            2D image created by the `to_regular_image` function
-=======
             2D image created by the `image_to_cartesian_representation` function
->>>>>>> fc98748d
             of the same geometry.
             shape is expected to be:
             (n_images, n_rows, n_cols) or (n_rows, n_cols) for a single image.
