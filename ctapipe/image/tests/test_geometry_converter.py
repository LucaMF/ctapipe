import pytest
import numpy as np
from numpy.testing import assert_allclose
from ctapipe.image.geometry_converter import (
    convert_geometry_rect2d_back_to_hex1d,
    convert_geometry_hex1d_to_rect2d,
    convert_rect_image_1d_to_2d,
    convert_rect_image_back_to_1d,
)
<<<<<<< HEAD
from ctapipe.instrument import CameraGeometry, PixelShape
=======
from ctapipe.image.hillas import hillas_parameters
>>>>>>> 6d0051e1
from ctapipe.image.toymodel import Gaussian
import astropy.units as u


<<<<<<< HEAD
@pytest.fixture(params=["LSTCam", "CHEC", "FlashCam", "NectarCam", "MAGICCam", "FACT"])
def camera_geometry(request):
    """
    Fixture to get one camera geometry at a time and perform tests with different geometries.
    """
    return CameraGeometry.from_name(request.param)


=======
>>>>>>> 6d0051e1
def create_mock_image(geom):
    """
    creates a mock image, which parameters are adapted to the camera size
    """

    camera_r = np.max(np.sqrt(geom.pix_x ** 2 + geom.pix_y ** 2))
    model = Gaussian(
        x=0.3 * camera_r,
        y=0 * u.m,
        width=0.03 * camera_r,
        length=0.10 * camera_r,
        psi="25d",
    )

    _, image, _ = model.generate_image(
        geom, intensity=0.5 * geom.n_pixels, nsb_level_pe=3
    )
    return image


@pytest.mark.parametrize("rot", [3])
def test_convert_geometry(camera_geometry, rot):
<<<<<<< HEAD
    """
    Test if we can transform toy images for different geometries
    and get the same images after transforming back
    """
    image = create_mock_image(camera_geometry)
=======
    geom = camera_geometry
    image = create_mock_image(geom)
    hillas_0 = hillas_parameters(geom, image)

    if geom.pix_type == "hexagonal":
        convert_geometry_1d_to_2d = convert_geometry_hex1d_to_rect2d
        convert_geometry_back = convert_geometry_rect2d_back_to_hexe1d
>>>>>>> 6d0051e1

    if camera_geometry.pix_type is PixelShape.HEXAGON:
        geom_2d, image_2d = convert_geometry_hex1d_to_rect2d(
            camera_geometry, image, camera_geometry.camera_name + str(rot), add_rot=rot
        )
        geom_1d, image_1d = convert_geometry_rect2d_back_to_hex1d(
            geom_2d, image_2d, camera_geometry.camera_name + str(rot), add_rot=rot
        )

    else:
        rows_cols, image_2d = convert_rect_image_1d_to_2d(camera_geometry, image)
        image_1d = convert_rect_image_back_to_1d(rows_cols, image_2d)
    assert_allclose(image, image_1d)


<<<<<<< HEAD
=======

>>>>>>> 6d0051e1
@pytest.mark.parametrize("rot", [3])
def test_convert_geometry_mock(camera_geometry, rot):
    """here we use a different key for the back conversion to trigger the mock conversion
    """
<<<<<<< HEAD

    image = create_mock_image(camera_geometry)
=======
    geom = camera_geometry
    image = create_mock_image(geom)
    hillas_0 = hillas_parameters(geom, image)
>>>>>>> 6d0051e1

    if camera_geometry.pix_type is PixelShape.HEXAGON:
        convert_geometry_1d_to_2d = convert_geometry_hex1d_to_rect2d
        convert_geometry_back = convert_geometry_rect2d_back_to_hex1d

        geom2d, image2d = convert_geometry_1d_to_2d(
            camera_geometry, image, key=None, add_rot=rot
        )
        geom1d, image1d = convert_geometry_back(
            geom2d,
            image2d,
            "_".join([camera_geometry.camera_name, str(rot), "mock"]),
            add_rot=rot,
        )
    else:
        # originally rectangular geometries don't need a buffer and therefore no mock
        # conversion
        return

<<<<<<< HEAD
    assert_allclose(image, image1d)
=======
    hillas_1 = hillas_parameters(geom, image1d)
    assert np.abs(hillas_1.phi - hillas_0.phi).deg < 1.0
>>>>>>> 6d0051e1
<|MERGE_RESOLUTION|>--- conflicted
+++ resolved
@@ -7,26 +7,11 @@
     convert_rect_image_1d_to_2d,
     convert_rect_image_back_to_1d,
 )
-<<<<<<< HEAD
 from ctapipe.instrument import CameraGeometry, PixelShape
-=======
-from ctapipe.image.hillas import hillas_parameters
->>>>>>> 6d0051e1
 from ctapipe.image.toymodel import Gaussian
 import astropy.units as u
 
 
-<<<<<<< HEAD
-@pytest.fixture(params=["LSTCam", "CHEC", "FlashCam", "NectarCam", "MAGICCam", "FACT"])
-def camera_geometry(request):
-    """
-    Fixture to get one camera geometry at a time and perform tests with different geometries.
-    """
-    return CameraGeometry.from_name(request.param)
-
-
-=======
->>>>>>> 6d0051e1
 def create_mock_image(geom):
     """
     creates a mock image, which parameters are adapted to the camera size
@@ -49,21 +34,11 @@
 
 @pytest.mark.parametrize("rot", [3])
 def test_convert_geometry(camera_geometry, rot):
-<<<<<<< HEAD
     """
     Test if we can transform toy images for different geometries
     and get the same images after transforming back
     """
     image = create_mock_image(camera_geometry)
-=======
-    geom = camera_geometry
-    image = create_mock_image(geom)
-    hillas_0 = hillas_parameters(geom, image)
-
-    if geom.pix_type == "hexagonal":
-        convert_geometry_1d_to_2d = convert_geometry_hex1d_to_rect2d
-        convert_geometry_back = convert_geometry_rect2d_back_to_hexe1d
->>>>>>> 6d0051e1
 
     if camera_geometry.pix_type is PixelShape.HEXAGON:
         geom_2d, image_2d = convert_geometry_hex1d_to_rect2d(
@@ -79,22 +54,12 @@
     assert_allclose(image, image_1d)
 
 
-<<<<<<< HEAD
-=======
-
->>>>>>> 6d0051e1
 @pytest.mark.parametrize("rot", [3])
 def test_convert_geometry_mock(camera_geometry, rot):
     """here we use a different key for the back conversion to trigger the mock conversion
     """
-<<<<<<< HEAD
 
     image = create_mock_image(camera_geometry)
-=======
-    geom = camera_geometry
-    image = create_mock_image(geom)
-    hillas_0 = hillas_parameters(geom, image)
->>>>>>> 6d0051e1
 
     if camera_geometry.pix_type is PixelShape.HEXAGON:
         convert_geometry_1d_to_2d = convert_geometry_hex1d_to_rect2d
@@ -112,11 +77,4 @@
     else:
         # originally rectangular geometries don't need a buffer and therefore no mock
         # conversion
-        return
-
-<<<<<<< HEAD
-    assert_allclose(image, image1d)
-=======
-    hillas_1 = hillas_parameters(geom, image1d)
-    assert np.abs(hillas_1.phi - hillas_0.phi).deg < 1.0
->>>>>>> 6d0051e1
+        return