--- conflicted
+++ resolved
@@ -43,14 +43,6 @@
     example, see ctapipe/examples/stage1_config.json in the main code repo.
     """
 
-<<<<<<< HEAD
-    progress_bar = Bool(help="show progress bar during processing").tag(config=True)
-    force_recompute_dl1 = Bool(
-        help="Enforce dl1 recomputation even if already present in the input file"
-    ).tag(config=True)
-    force_recompute_dl2 = Bool(
-        help="Enforce dl2 recomputation even if already present in the input file"
-=======
     progress_bar = Bool(
         help="show progress bar during processing", default_value=False
     ).tag(config=True)
@@ -61,7 +53,6 @@
     force_recompute_dl2 = Bool(
         help="Enforce dl2 recomputation even if already present in the input file",
         default_value=False,
->>>>>>> c9cdfc84
     ).tag(config=True)
 
     aliases = {
