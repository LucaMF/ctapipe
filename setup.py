#!/usr/bin/env python
# Licensed under a 3-clause BSD style license - see LICENSE.rst

# import ah_bootstrap
from setuptools import setup, find_packages
import os

# Define entry points for command-line scripts
# TODO: this shuold be automated (e.g. look for main functions and
# rename _ to -, and prepend 'ctapipe'
entry_points = {}
entry_points["console_scripts"] = [
    "ctapipe-info = ctapipe.tools.info:main",
    "ctapipe-dump-triggers = ctapipe.tools.dump_triggers:main",
    "ctapipe-dump-instrument=ctapipe.tools.dump_instrument:main",
<<<<<<< HEAD
    "ctapipe-display-tel-events = ctapipe.tools.display_events_single_tel:main",
    "ctapipe-display-imagesums = ctapipe.tools.display_summed_images:main",
=======
    "ctapipe-event-viewer = ctapipe.tools.bokeh.file_viewer:main",
>>>>>>> bc78946d
    "ctapipe-reconstruct-muons = ctapipe.tools.muon_reconstruction:main",
    "ctapipe-display-dl1 = ctapipe.tools.display_dl1:main",
    "ctapipe-process = ctapipe.tools.process:main",
    "ctapipe-merge = ctapipe.tools.dl1_merge:main",
    "ctapipe-fileinfo = ctapipe.tools.fileinfo:main",
    "ctapipe-quickstart = ctapipe.tools.quickstart:main",
]
tests_require = ["pytest", "pandas>=0.24.0", "importlib_resources;python_version<'3.9'"]
docs_require = [
    "sphinx_rtd_theme",
    "sphinx_automodapi",
    "sphinx~=3.5",
    "nbsphinx",
    "numpydoc",
    "jupyter",
    "notebook",
    "graphviz",
    "pandas",
]

setup(
    packages=find_packages(),
    python_requires=">=3.7",
    install_requires=[
        "astropy>=4.0.5,<5",
        "bokeh~=2.0",
        "eventio>=1.5.0,<2.0.0a0",
        "h5py",
        "iminuit>=2",
        "joblib",
        "matplotlib~=3.0",
        "numba>=0.43",
        "numpy~=1.16",
        "psutil",
        "scikit-learn",
        "scipy~=1.2",
        "tables~=3.4",
        "tqdm>=4.32",
        "traitlets~=5.0,>=5.0.5",
        "zstandard",
        "requests",
        "setuptools_scm>=3.4",
        "importlib_resources;python_version<'3.9'",
    ],
    # here are optional dependencies (as "tag" : "dependency spec")
    extras_require={
        "all": tests_require + docs_require,
        "tests": tests_require,
        "docs": docs_require,
    },
    use_scm_version={"write_to": os.path.join("ctapipe", "_version.py")},
    tests_require=tests_require,
    setup_requires=["pytest_runner", "setuptools_scm"],
    classifiers=[
        "Intended Audience :: Science/Research",
        "License :: OSI Approved :: BSD License",
        "Programming Language :: Python :: 3",
        "Programming Language :: Python :: 3.7",
        "Programming Language :: Python :: 3.8",
        "Programming Language :: Python :: 3.9",
        "Programming Language :: Python :: Implementation :: CPython",
        "Topic :: Scientific/Engineering :: Astronomy",
        "Development Status :: 3 - Alpha",
    ],
    zip_safe=False,
    entry_points=entry_points,
    package_data={"": ["resources/*"]},
)<|MERGE_RESOLUTION|>--- conflicted
+++ resolved
@@ -13,12 +13,6 @@
     "ctapipe-info = ctapipe.tools.info:main",
     "ctapipe-dump-triggers = ctapipe.tools.dump_triggers:main",
     "ctapipe-dump-instrument=ctapipe.tools.dump_instrument:main",
-<<<<<<< HEAD
-    "ctapipe-display-tel-events = ctapipe.tools.display_events_single_tel:main",
-    "ctapipe-display-imagesums = ctapipe.tools.display_summed_images:main",
-=======
-    "ctapipe-event-viewer = ctapipe.tools.bokeh.file_viewer:main",
->>>>>>> bc78946d
     "ctapipe-reconstruct-muons = ctapipe.tools.muon_reconstruction:main",
     "ctapipe-display-dl1 = ctapipe.tools.display_dl1:main",
     "ctapipe-process = ctapipe.tools.process:main",
